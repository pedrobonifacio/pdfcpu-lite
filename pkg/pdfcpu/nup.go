/*
Copyright 2018 The pdfcpu Authors.

Licensed under the Apache License, Version 2.0 (the "License");
you may not use this file except in compliance with the License.
You may obtain a copy of the License at

	http://www.apache.org/licenses/LICENSE-2.0

Unless required by applicable law or agreed to in writing, software
distributed under the License is distributed on an "AS IS" BASIS,
WITHOUT WARRANTIES OR CONDITIONS OF ANY KIND, either express or implied.
See the License for the specific language governing permissions and
limitations under the License.
*/

package pdfcpu

import (
	"bytes"
	"fmt"
	"io"
	"os"
	"sort"
	"strconv"
	"strings"

	"github.com/pdfcpu/pdfcpu/pkg/filter"
	"github.com/pdfcpu/pdfcpu/pkg/pdfcpu/color"
	"github.com/pdfcpu/pdfcpu/pkg/pdfcpu/draw"
	pdffont "github.com/pdfcpu/pdfcpu/pkg/pdfcpu/font"
	"github.com/pdfcpu/pdfcpu/pkg/pdfcpu/model"
	"github.com/pdfcpu/pdfcpu/pkg/pdfcpu/types"
	"github.com/pkg/errors"
)

var (
	errInvalidNUpVal    = errors.New("pdfcpu nup: n must be one of 2, 3, 4, 6, 8, 9, 12, 16")
	errInvalidGridDims  = errors.New("pdfcpu grid: dimensions must be: m > 0, n > 0")
	errInvalidNUpConfig = errors.New("pdfcpu: invalid configuration string")
)

var (
	nUpValues = []int{2, 3, 4, 6, 8, 9, 12, 16}
	nUpDims   = map[int]types.Dim{
		2:  {Width: 2, Height: 1},
		3:  {Width: 3, Height: 1},
		4:  {Width: 2, Height: 2},
		6:  {Width: 3, Height: 2},
		8:  {Width: 4, Height: 2},
		9:  {Width: 3, Height: 3},
		12: {Width: 4, Height: 3},
		16: {Width: 4, Height: 4},
	}
)

type nUpParamMap map[string]func(string, *model.NUp) error

var nupParamMap = nUpParamMap{
	"dimensions":      parseDimensionsNUp,
	"formsize":        parsePageFormatNUp,
	"papersize":       parsePageFormatNUp,
	"orientation":     parseOrientation,
	"border":          parseElementBorder,
	"cropboxborder":   parseElementBorderOnCropbox,
	"margin":          parseElementMargin,
	"backgroundcolor": parseSheetBackgroundColor,
	"bgcolor":         parseSheetBackgroundColor,
	"guides":          parseBookletGuides,
	"multifolio":      parseBookletMultifolio,
	"foliosize":       parseBookletFolioSize,
	"btype":           parseBookletType,
	"binding":         parseBookletBinding,
}

// Handle applies parameter completion and if successful
// parses the parameter values into import.
func (m nUpParamMap) Handle(paramPrefix, paramValueStr string, nup *model.NUp) error {
	var param string

	// Completion support
	for k := range m {
		if !strings.HasPrefix(k, strings.ToLower(paramPrefix)) {
			continue
		}
		if len(param) > 0 {
			return errors.Errorf("pdfcpu: ambiguous parameter prefix \"%s\"", paramPrefix)
		}
		param = k
	}

	if param == "" {
		return errors.Errorf("pdfcpu: ambiguous parameter prefix \"%s\"", paramPrefix)
	}

	return m[param](paramValueStr, nup)
}

<<<<<<< HEAD
type BorderStyling struct {
	Color     *SimpleColor
	LineStyle *LineJoinStyle
	Width     float64
}

// NUp represents the command details for the command "NUp".
type NUp struct {
	PageDim         *Dim           // Page dimensions in display unit.
	PageSize        string         // Paper size eg. A4L, A4P, A4(=default=A4P), see paperSize.go
	UserDim         bool           // true if one of dimensions or paperSize provided overriding the default.
	Orient          orientation    // One of rd(=default),dr,ld,dl
	Grid            *Dim           // Intra page grid dimensions eg (2,2)
	PageGrid        bool           // Create a mxn grid of pages for PDF inputfiles only (think "extra page n-Up").
	ImgInputFile    bool           // Process image or PDF input files.
	Margin          int            // Cropbox for n-Up content.
	Border          bool           // Draw bounding box around box and margin.
	BorderOnCropbox *BorderStyling // Draw bounding box around crop box.
	BookletGuides   bool           // Draw folding and cutting lines.
	MultiFolio      bool           // Render booklet as sequence of folios.
	FolioSize       int            // Booklet multifolio folio size: default: 8
	BookletType     bookletType    // Is this a booklet or booklet cover layout
	BookletBinding  bookletBinding // Does the booklet have short or long-edge binding
	InpUnit         DisplayUnit    // input display unit.
	BgColor         *SimpleColor   // background color
}

// DefaultNUpConfig returns the default NUp configuration.
func DefaultNUpConfig() *NUp {
	return &NUp{
		PageSize: "A4",
		Orient:   RightDown,
		Margin:   3,
		Border:   true,
	}
}

func (nup NUp) String() string {
	return fmt.Sprintf("N-Up conf: %s %s, orient=%s, grid=%s, pageGrid=%t, isImage=%t\n",
		nup.PageSize, *nup.PageDim, nup.Orient, *nup.Grid, nup.PageGrid, nup.ImgInputFile)
}

// N returns the nUp value.
func (nup NUp) N() int {
	return int(nup.Grid.Height * nup.Grid.Width)
}

func (nup NUp) isTopFoldBinding() bool {
	return (nup.PageDim.Portrait() && nup.BookletBinding == shortEdge) || (nup.PageDim.Landscape() && nup.BookletBinding == longEdge)
}

func (nup NUp) isBooklet() bool {
	return nup.BookletType == Booklet || nup.BookletType == BookletAdvanced
}

type orientation int

func (o orientation) String() string {
	switch o {

	case RightDown:
		return "right down"

	case DownRight:
		return "down right"

	case LeftDown:
		return "left down"

	case DownLeft:
		return "down left"

	}

	return ""
}

// These are the defined anchors for relative positioning.
const (
	RightDown orientation = iota
	DownRight
	LeftDown
	DownLeft
)

func parsePageFormatNUp(s string, nup *NUp) (err error) {
=======
func parsePageFormatNUp(s string, nup *model.NUp) (err error) {
>>>>>>> b89d7b1a
	if nup.UserDim {
		return errors.New("pdfcpu: only one of formsize(papersize) or dimensions allowed")
	}
	nup.PageDim, nup.PageSize, err = types.ParsePageFormat(s)
	nup.UserDim = true
	return err
}

func parseDimensionsNUp(s string, nup *model.NUp) (err error) {
	if nup.UserDim {
		return errors.New("pdfcpu: only one of formsize(papersize) or dimensions allowed")
	}
	nup.PageDim, nup.PageSize, err = parsePageDim(s, nup.InpUnit)
	nup.UserDim = true

	return err
}

func parseOrientation(s string, nup *model.NUp) error {
	switch s {
	case "rd":
		nup.Orient = model.RightDown
	case "dr":
		nup.Orient = model.DownRight
	case "ld":
		nup.Orient = model.LeftDown
	case "dl":
		nup.Orient = model.DownLeft
	default:
		return errors.Errorf("pdfcpu: unknown nUp orientation: %s", s)
	}

	return nil
}

func parseElementBorder(s string, nup *model.NUp) error {
	switch strings.ToLower(s) {
	case "on", "true", "t":
		nup.Border = true
	case "off", "false", "f":
		nup.Border = false
	default:
		return errors.New("pdfcpu: nUp border, please provide one of: on/off true/false t/f")
	}

	return nil
}

<<<<<<< HEAD
func parseElementBorderOnCropbox(s string, nup *NUp) error {
	// w
	// w r g b
	// w #c
	// w round
	// w round r g b
	// w round #c

	var err error

	b := strings.Split(s, " ")
	if len(b) == 0 || len(b) > 5 {
		return errors.Errorf("pdfcpu: borders: need 1,2,3,4 or 5 int values, %s\n", s)
	}

	switch b[0] {
	case "off", "false", "f":
		return nil
	case "on", "true", "t":
		nup.BorderOnCropbox = &BorderStyling{Width: 1}
		return nil
	}

	nup.BorderOnCropbox = &BorderStyling{}
	width, err := strconv.ParseFloat(b[0], 64)
	if err != nil {
		return err
	}
	if width == 0 {
		return errors.New("pdfcpu: borders: need width > 0")
	}
	nup.BorderOnCropbox.Width = width

	if len(b) == 1 {
		return nil
	}
	if strings.HasPrefix("round", b[1]) {
		style := LJRound
		nup.BorderOnCropbox.LineStyle = &style
		if len(b) == 2 {
			return nil
		}
		c, err := ParseColor(strings.Join(b[2:], " "))
		nup.BorderOnCropbox.Color = &c
		return err
	}

	c, err := ParseColor(strings.Join(b[1:], " "))
	nup.BorderOnCropbox.Color = &c
	return err
}

func parseBookletGuides(s string, nup *NUp) error {
=======
func parseBookletGuides(s string, nup *model.NUp) error {
>>>>>>> b89d7b1a
	switch strings.ToLower(s) {
	case "on", "true", "t":
		nup.BookletGuides = true
	case "off", "false", "f":
		nup.BookletGuides = false
	default:
		return errors.New("pdfcpu: booklet guides, please provide one of: on/off true/false t/f")
	}

	return nil
}

func parseBookletMultifolio(s string, nup *model.NUp) error {
	switch strings.ToLower(s) {
	case "on", "true", "t":
		nup.MultiFolio = true
	case "off", "false", "f":
		nup.MultiFolio = false
	default:
		return errors.New("pdfcpu: booklet guides, please provide one of: on/off true/false t/f")
	}

	return nil
}

func parseBookletFolioSize(s string, nup *model.NUp) error {
	i, err := strconv.Atoi(s)
	if err != nil {
		return errors.Errorf("pdfcpu: illegal folio size: must be an numeric value, %s\n", s)
	}

	nup.FolioSize = i
	return nil
}

<<<<<<< HEAD
func parseBookletType(s string, nup *NUp) error {
	switch strings.ToLower(s) {
	case "booklet":
		nup.BookletType = Booklet
	case "bookletadvanced":
		nup.BookletType = BookletAdvanced
	case "perfectbound":
		nup.BookletType = BookletPerfectBound
	default:
		return errors.New("pdfcpu: booklet type, please provide one of: booklet perfectbound cover coverfullspan")
	}
	return nil
}

func parseBookletBinding(s string, nup *NUp) error {
	switch strings.ToLower(s) {
	case "short":
		nup.BookletBinding = shortEdge
	case "long":
		nup.BookletBinding = longEdge
	default:
		return errors.New("pdfcpu: booklet binding, please provide one of: short long")
	}
	return nil
}

func parseElementMargin(s string, nup *NUp) error {
=======
func parseElementMargin(s string, nup *model.NUp) error {
>>>>>>> b89d7b1a
	f, err := strconv.ParseFloat(s, 64)
	if err != nil {
		return err
	}

	if f < 0 {
		return errors.New("pdfcpu: nUp margin, Please provide a positive value")
	}

	nup.Margin = types.ToUserSpace(f, nup.InpUnit)

	return nil
}

func parseSheetBackgroundColor(s string, nup *model.NUp) error {
	c, err := color.ParseColor(s)
	if err != nil {
		return err
	}
	nup.BgColor = &c
	return nil
}

// ParseNUpDetails parses a NUp command string into an internal structure.
func ParseNUpDetails(s string, nup *model.NUp) error {
	if s == "" {
		return errInvalidNUpConfig
	}

	ss := strings.Split(s, ",")

	for _, s := range ss {

		ss1 := strings.Split(s, ":")
		if len(ss1) != 2 {
			return errInvalidNUpConfig
		}

		paramPrefix := strings.TrimSpace(ss1[0])
		paramValueStr := strings.TrimSpace(ss1[1])

		if err := nupParamMap.Handle(paramPrefix, paramValueStr, nup); err != nil {
			return err
		}
	}

	return nil
}

// PDFNUpConfig returns an NUp configuration for Nup-ing PDF files.
func PDFNUpConfig(val int, desc string, conf *model.Configuration) (*model.NUp, error) {
	nup := model.DefaultNUpConfig()
	if conf == nil {
		conf = model.NewDefaultConfiguration()
	}
	nup.InpUnit = conf.Unit
	if desc != "" {
		if err := ParseNUpDetails(desc, nup); err != nil {
			return nil, err
		}
	}
	return nup, ParseNUpValue(val, nup)
}

// ImageNUpConfig returns an NUp configuration for Nup-ing image files.
func ImageNUpConfig(val int, desc string, conf *model.Configuration) (*model.NUp, error) {
	nup, err := PDFNUpConfig(val, desc, conf)
	if err != nil {
		return nil, err
	}
	nup.ImgInputFile = true
	return nup, nil
}

// PDFGridConfig returns a grid configuration for Nup-ing PDF files.
func PDFGridConfig(rows, cols int, desc string, conf *model.Configuration) (*model.NUp, error) {
	nup := model.DefaultNUpConfig()
	if conf == nil {
		conf = model.NewDefaultConfiguration()
	}
	nup.InpUnit = conf.Unit
	nup.PageGrid = true
	if desc != "" {
		if err := ParseNUpDetails(desc, nup); err != nil {
			return nil, err
		}
	}
	return nup, ParseNUpGridDefinition(rows, cols, nup)
}

// ImageGridConfig returns a grid configuration for Nup-ing image files.
func ImageGridConfig(rows, cols int, desc string, conf *model.Configuration) (*model.NUp, error) {
	nup, err := PDFGridConfig(rows, cols, desc, conf)
	if err != nil {
		return nil, err
	}
	nup.ImgInputFile = true
	return nup, nil
}

// ParseNUpValue parses the NUp value into an internal structure.
func ParseNUpValue(n int, nUp *model.NUp) error {
	if !types.IntMemberOf(n, nUpValues) {
		return errInvalidNUpVal
	}

	// The n-Up layout depends on the orientation of the chosen output paper size.
	// This optional paper size may also be specified by dimensions in user unit.
	// The default paper size is A4 or A4P (A4 in portrait mode) respectively.
	var portrait bool
	if nUp.PageDim == nil {
		portrait = types.PaperSize[nUp.PageSize].Portrait()
	} else {
		portrait = types.RectForDim(nUp.PageDim.Width, nUp.PageDim.Height).Portrait()
	}

	d := nUpDims[n]
	if portrait {
		d.Width, d.Height = d.Height, d.Width
	}

	nUp.Grid = &d

	return nil
}

// ParseNUpGridDefinition parses NUp grid dimensions into an internal structure.
func ParseNUpGridDefinition(rows, cols int, nUp *model.NUp) error {
	m := cols
	if m <= 0 {
		return errInvalidGridDims
	}

	n := rows
	if n <= 0 {
		return errInvalidGridDims
	}

	nUp.Grid = &types.Dim{Width: float64(m), Height: float64(n)}

	return nil
}

<<<<<<< HEAD
func rectsForGrid(nup *NUp) []*Rectangle {
	cols := int(nup.Grid.Width)
	rows := int(nup.Grid.Height)

	maxX := float64(nup.PageDim.Width)
	maxY := float64(nup.PageDim.Height)

	gw := maxX / float64(cols)
	gh := maxY / float64(rows)

	var llx, lly float64
	rr := []*Rectangle{}

	switch nup.Orient {

	case RightDown:
		for i := rows - 1; i >= 0; i-- {
			for j := 0; j < cols; j++ {
				llx = float64(j) * gw
				lly = float64(i) * gh
				rr = append(rr, Rect(llx, lly, llx+gw, lly+gh))
			}
		}

	case DownRight:
		for i := 0; i < cols; i++ {
			for j := rows - 1; j >= 0; j-- {
				llx = float64(i) * gw
				lly = float64(j) * gh
				rr = append(rr, Rect(llx, lly, llx+gw, lly+gh))
			}
		}

	case LeftDown:
		for i := rows - 1; i >= 0; i-- {
			for j := cols - 1; j >= 0; j-- {
				llx = float64(j) * gw
				lly = float64(i) * gh
				rr = append(rr, Rect(llx, lly, llx+gw, lly+gh))
			}
		}

	case DownLeft:
		for i := cols - 1; i >= 0; i-- {
			for j := rows - 1; j >= 0; j-- {
				llx = float64(i) * gw
				lly = float64(j) * gh
				rr = append(rr, Rect(llx, lly, llx+gw, lly+gh))
			}
		}
	}

	return rr
}

func BestFitRectIntoRect(rSrc, rDest *Rectangle, enforceOrient bool) (w, h, dx, dy, rot float64) {
	if rSrc.FitsWithin(rDest) {
		// Translate rSrc into center of rDest without scaling.
		w = rSrc.Width()
		h = rSrc.Height()
		dx = rDest.Width()/2 - rSrc.Width()/2
		dy = rDest.Height()/2 - rSrc.Height()/2
		return
	}

	if rSrc.Landscape() {
		if rDest.Landscape() {
			if rSrc.AspectRatio() > rDest.AspectRatio() {
				w = rDest.Width()
				h = rSrc.ScaledHeight(w)
				dy = (rDest.Height() - h) / 2
			} else {
				h = rDest.Height()
				w = rSrc.ScaledWidth(h)
				dx = (rDest.Width() - w) / 2
			}
		} else {
			if enforceOrient {
				rot = 90
				if 1/rSrc.AspectRatio() < rDest.AspectRatio() {
					w = rDest.Height()
					h = rSrc.ScaledHeight(w)
					dx = (rDest.Width() - h) / 2
				} else {
					h = rDest.Width()
					w = rSrc.ScaledWidth(h)
					dy = (rDest.Height() - w) / 2
				}
				return
			}
			w = rDest.Width()
			h = rSrc.ScaledHeight(w)
			dy = (rDest.Height() - h) / 2
		}
		return
	}

	if rSrc.Portrait() {
		if rDest.Portrait() {
			if rSrc.AspectRatio() < rDest.AspectRatio() {
				h = rDest.Height()
				w = rSrc.ScaledWidth(h)
				dx = (rDest.Width() - w) / 2
			} else {
				w = rDest.Width()
				h = rSrc.ScaledHeight(w)
				dy = (rDest.Height() - h) / 2
			}
		} else {
			if enforceOrient {
				rot = 90
				if 1/rSrc.AspectRatio() > rDest.AspectRatio() {
					h = rDest.Width()
					w = rSrc.ScaledWidth(h)
					dy = (rDest.Height() - w) / 2
				} else {
					w = rDest.Height()
					h = rSrc.ScaledHeight(w)
					dx = (rDest.Width() - h) / 2
				}
				return
			}
			h = rDest.Height()
			w = rSrc.ScaledWidth(h)
			dx = (rDest.Width() - w) / 2
		}
		return
	}

	w = rDest.Height()
	if rDest.Portrait() {
		w = rDest.Width()
	}
	h = w
	dx = rDest.Width()/2 - rSrc.Width()/2
	dy = rDest.Height()/2 - rSrc.Height()/2

	return
}

func nUpTilePDFBytes(wr io.Writer, rSrc, rDest *Rectangle, formResID string, nup *NUp, rotate, enforceOrient bool) {

	// rScr is a rectangular region represented by form formResID in form space.

	// rDest is an arbitrary rectangular region in dest space.
	// It is the location where we want the form content to get rendered on a "best fit" basis.
	// Accounting for the aspect ratios of rSrc and rDest "best fit" tries to fit the largest version of rScr into rDest.
	// This may result in a 90 degree rotation.
	//
	// rotate:
	//			indicates if we need to apply a post rotation of 180 degrees eg for booklets.
	//
	// enforceOrient:
	//			indicates if we need to enforce dest's orientation.

	// Apply margin to rDest which potentially makes it smaller.
	rDestCr := rDest.CroppedCopy(float64(nup.Margin))

	// Calculate transform matrix.

	// Best fit translation of a source rectangle into a destination rectangle.
	// For nup we enforce the dest orientation,
	// whereas in cases where the original orientation needs to be preserved eg. for booklets, we don't.
	w, h, dx, dy, r := BestFitRectIntoRect(rSrc, rDestCr, enforceOrient)

	if nup.BgColor != nil {
		if nup.ImgInputFile {
			// Fill background.
			FillRectNoBorder(wr, rDest, *nup.BgColor)
		} else if nup.Margin > 0 {
			// Fill margins.
			m := float64(nup.Margin)
			drawMargins(wr, *nup.BgColor, rDest, 0, m, m, m, m)
		}
	}

	// Apply additional rotation.
	if rotate {
		r += 180
	}

	sx := w
	sy := h
	if !nup.ImgInputFile {
		sx /= rSrc.Width()
		sy /= rSrc.Height()
	}

	sin := math.Sin(r * float64(DegToRad))
	cos := math.Cos(r * float64(DegToRad))

	switch r {
	case 90:
		dx += h
	case 180:
		dx += w
		dy += h
	case 270:
		dy += w
	}

	dx += rDestCr.LL.X
	dy += rDestCr.LL.Y

	m := CalcTransformMatrix(sx, sy, sin, cos, dx, dy)

	// Apply transform matrix and display form.
	fmt.Fprintf(wr, "q %.2f %.2f %.2f %.2f %.2f %.2f cm /%s Do Q ",
		m[0][0], m[0][1], m[1][0], m[1][1], m[2][0], m[2][1], formResID)

	// draw border(s)
	if nup.Border {
		DrawRect(wr, rDest, 0.1, nil, nil)
	}
	if nup.BorderOnCropbox != nil {
		ll := m.Transform(Point(rSrc.LL))
		ur := m.Transform(Point(rSrc.UR))
		rSrcTransformed := Rect(
			ll.X, ll.Y, ur.X, ur.Y,
		)
		DrawRect(
			wr, rSrcTransformed,
			nup.BorderOnCropbox.Width,
			nup.BorderOnCropbox.Color,
			nup.BorderOnCropbox.LineStyle,
		)
	}
}

func nUpImagePDFBytes(w io.Writer, imgWidth, imgHeight int, nup *NUp, formResID string) {
	for _, r := range rectsForGrid(nup) {
=======
func nUpImagePDFBytes(w io.Writer, imgWidth, imgHeight int, nup *model.NUp, formResID string) {
	for _, r := range nup.RectsForGrid() {
>>>>>>> b89d7b1a
		// Append to content stream.
		model.NUpTilePDFBytes(w, types.RectForDim(float64(imgWidth), float64(imgHeight)), r, formResID, nup, false, true)
	}
}

func createNUpFormForImage(xRefTable *model.XRefTable, imgIndRef *types.IndirectRef, w, h, i int) (*types.IndirectRef, error) {
	imgResID := fmt.Sprintf("Im%d", i)
	bb := types.RectForDim(float64(w), float64(h))

	var b bytes.Buffer
	fmt.Fprintf(&b, "/%s Do ", imgResID)

	d := types.Dict(
		map[string]types.Object{
			"ProcSet": types.NewNameArray("PDF", "Text", "ImageB", "ImageC", "ImageI"),
			"XObject": types.Dict(map[string]types.Object{imgResID: *imgIndRef}),
		},
	)

	ir, err := xRefTable.IndRefForNewObject(d)
	if err != nil {
		return nil, err
	}

	sd := types.StreamDict{
		Dict: types.Dict(
			map[string]types.Object{
				"Type":      types.Name("XObject"),
				"Subtype":   types.Name("Form"),
				"BBox":      bb.Array(),
				"Matrix":    types.NewIntegerArray(1, 0, 0, 1, 0, 0),
				"Resources": *ir,
			},
		),
		Content:        b.Bytes(),
		FilterPipeline: []types.PDFFilter{{Name: filter.Flate, DecodeParms: nil}},
	}

	sd.InsertName("Filter", filter.Flate)

	if err = sd.Encode(); err != nil {
		return nil, err
	}

	return xRefTable.IndRefForNewObject(sd)
}

// NewNUpPageForImage creates a new page dict in xRefTable for given image filename and n-up conf.
func NewNUpPageForImage(xRefTable *model.XRefTable, fileName string, parentIndRef *types.IndirectRef, nup *model.NUp) (*types.IndirectRef, error) {
	f, err := os.Open(fileName)
	if err != nil {
		return nil, err
	}
	defer f.Close()

	// create image dict.
	imgIndRef, w, h, err := model.CreateImageResource(xRefTable, f, false, false)
	if err != nil {
		return nil, err
	}

	resID := 0

	formIndRef, err := createNUpFormForImage(xRefTable, imgIndRef, w, h, resID)
	if err != nil {
		return nil, err
	}

	formResID := fmt.Sprintf("Fm%d", resID)

	resourceDict := types.Dict(
		map[string]types.Object{
			"XObject": types.Dict(map[string]types.Object{formResID: *formIndRef}),
		},
	)

	resIndRef, err := xRefTable.IndRefForNewObject(resourceDict)
	if err != nil {
		return nil, err
	}

	var buf bytes.Buffer
	nUpImagePDFBytes(&buf, w, h, nup, formResID)
	sd, _ := xRefTable.NewStreamDictForBuf(buf.Bytes())
	if err = sd.Encode(); err != nil {
		return nil, err
	}

	contentsIndRef, err := xRefTable.IndRefForNewObject(*sd)
	if err != nil {
		return nil, err
	}

	dim := nup.PageDim
	mediaBox := types.RectForDim(dim.Width, dim.Height)

	pageDict := types.Dict(
		map[string]types.Object{
			"Type":      types.Name("Page"),
			"Parent":    *parentIndRef,
			"MediaBox":  mediaBox.Array(),
			"Resources": *resIndRef,
			"Contents":  *contentsIndRef,
		},
	)

	return xRefTable.IndRefForNewObject(pageDict)
}

// NUpFromOneImage creates one page with instances of one image.
func NUpFromOneImage(ctx *model.Context, fileName string, nup *model.NUp, pagesDict types.Dict, pagesIndRef *types.IndirectRef) error {
	indRef, err := NewNUpPageForImage(ctx.XRefTable, fileName, pagesIndRef, nup)
	if err != nil {
		return err
	}

	if err = model.AppendPageTree(indRef, 1, pagesDict); err != nil {
		return err
	}

	ctx.PageCount++

	return nil
}

func wrapUpPage(ctx *model.Context, nup *model.NUp, d types.Dict, buf bytes.Buffer, pagesDict types.Dict, pagesIndRef *types.IndirectRef) error {
	xRefTable := ctx.XRefTable

	var fm model.FontMap
	if nup.BookletGuides {
		// For booklets only.
		fm = model.DrawBookletGuides(nup, &buf)
	}

	resourceDict := types.Dict(
		map[string]types.Object{
			"XObject": d,
		},
	)

	fontRes, err := pdffont.FontResources(xRefTable, fm)
	if err != nil {
		return err
	}

	if len(fontRes) > 0 {
		resourceDict["Font"] = fontRes
	}

	resIndRef, err := xRefTable.IndRefForNewObject(resourceDict)
	if err != nil {
		return err
	}

	sd, _ := xRefTable.NewStreamDictForBuf(buf.Bytes())
	if err = sd.Encode(); err != nil {
		return err
	}

	contentsIndRef, err := xRefTable.IndRefForNewObject(*sd)
	if err != nil {
		return err
	}

	dim := nup.PageDim
	mediaBox := types.RectForDim(dim.Width, dim.Height)

	pageDict := types.Dict(
		map[string]types.Object{
			"Type":      types.Name("Page"),
			"Parent":    *pagesIndRef,
			"MediaBox":  mediaBox.Array(),
			"Resources": *resIndRef,
			"Contents":  *contentsIndRef,
		},
	)

	indRef, err := xRefTable.IndRefForNewObject(pageDict)
	if err != nil {
		return err
	}

	if err = model.AppendPageTree(indRef, 1, pagesDict); err != nil {
		return err
	}

	ctx.PageCount++

	return nil
}

func nupPageNumber(i int, sortedPageNumbers []int) int {
	var pageNumber int
	if i < len(sortedPageNumbers) {
		pageNumber = sortedPageNumbers[i]
	}
	return pageNumber
}

func sortSelectedPages(pages types.IntSet) []int {
	var pageNumbers []int
	for k, v := range pages {
		if v {
			pageNumbers = append(pageNumbers, k)
		}
	}
	sort.Ints(pageNumbers)
	return pageNumbers
}

func nupPages(
	ctx *model.Context,
	selectedPages types.IntSet,
	nup *model.NUp,
	pagesDict types.Dict,
	pagesIndRef *types.IndirectRef) error {

	var buf bytes.Buffer
	formsResDict := types.NewDict()
	rr := nup.RectsForGrid()

	sortedPageNumbers := sortSelectedPages(selectedPages)
	pageCount := len(sortedPageNumbers)
	// pageCount must be a multiple of n.
	// If not, we will insert blank pages at the end.
	if pageCount%nup.N() != 0 {
		pageCount += nup.N() - pageCount%nup.N()
	}

	for i := 0; i < pageCount; i++ {

		if i > 0 && i%len(rr) == 0 {
			// Wrap complete page.
			if err := wrapUpPage(ctx, nup, formsResDict, buf, pagesDict, pagesIndRef); err != nil {
				return err
			}
			buf.Reset()
			formsResDict = types.NewDict()
		}

		rDest := rr[i%len(rr)]

		pageNr := nupPageNumber(i, sortedPageNumbers)
		if pageNr == 0 {
			// This is an empty page at the end.
			if nup.BgColor != nil {
				draw.FillRectNoBorder(&buf, rDest, *nup.BgColor)
			}
			continue
		}

		if err := ctx.NUpTilePDFBytesForPDF(pageNr, formsResDict, &buf, rDest, nup, false); err != nil {
			return err
		}
	}

	// Wrap incomplete nUp page.
	return wrapUpPage(ctx, nup, formsResDict, buf, pagesDict, pagesIndRef)
}

// NUpFromMultipleImages creates pages in NUp-style rendering each image once.
func NUpFromMultipleImages(ctx *model.Context, fileNames []string, nup *model.NUp, pagesDict types.Dict, pagesIndRef *types.IndirectRef) error {
	if nup.PageGrid {
		nup.PageDim.Width *= nup.Grid.Width
		nup.PageDim.Height *= nup.Grid.Height
	}

	xRefTable := ctx.XRefTable
	formsResDict := types.NewDict()
	var buf bytes.Buffer
	rr := nup.RectsForGrid()

	// fileCount must be a multiple of n.
	// If not, we will insert blank pages at the end.
	fileCount := len(fileNames)
	if fileCount%nup.N() != 0 {
		fileCount += nup.N() - fileCount%nup.N()
	}

	for i := 0; i < fileCount; i++ {

		if i > 0 && i%len(rr) == 0 {
			// Wrap complete nUp page.
			if err := wrapUpPage(ctx, nup, formsResDict, buf, pagesDict, pagesIndRef); err != nil {
				return err
			}
			buf.Reset()
			formsResDict = types.NewDict()
		}

		rDest := rr[i%len(rr)]

		var fileName string
		if i < len(fileNames) {
			fileName = fileNames[i]
		}

		if fileName == "" {
			// This is an empty page at the end.
			if nup.BgColor != nil {
				draw.FillRectNoBorder(&buf, rDest, *nup.BgColor)
			}
			continue
		}

		f, err := os.Open(fileName)
		if err != nil {
			return err
		}

		imgIndRef, w, h, err := model.CreateImageResource(xRefTable, f, false, false)
		if err != nil {
			return err
		}

		if err := f.Close(); err != nil {
			return err
		}

		formIndRef, err := createNUpFormForImage(xRefTable, imgIndRef, w, h, i)
		if err != nil {
			return err
		}

		formResID := fmt.Sprintf("Fm%d", i)
		formsResDict.Insert(formResID, *formIndRef)

		// Append to content stream of page i.
		model.NUpTilePDFBytes(&buf, types.RectForDim(float64(w), float64(h)), rr[i%len(rr)], formResID, nup, false, true)
	}

	// Wrap incomplete nUp page.
	return wrapUpPage(ctx, nup, formsResDict, buf, pagesDict, pagesIndRef)
}

// NUpFromPDF creates an n-up version of the PDF represented by xRefTable.
func NUpFromPDF(ctx *model.Context, selectedPages types.IntSet, nup *model.NUp) error {
	var mb *types.Rectangle
	if nup.PageDim == nil {
		// No page dimensions specified, use cropBox of page 1 as mediaBox(=cropBox).
		consolidateRes := false
		d, _, inhPAttrs, err := ctx.PageDict(1, consolidateRes)
		if err != nil {
			return err
		}
		if d == nil {
			return errors.Errorf("unknown page number: %d\n", 1)
		}

		cropBox := inhPAttrs.MediaBox
		if inhPAttrs.CropBox != nil {
			cropBox = inhPAttrs.CropBox
		}

		// Account for existing rotation.
		if inhPAttrs.Rotate != 0 {
			if types.IntMemberOf(inhPAttrs.Rotate, []int{+90, -90, +270, -270}) {
				w := cropBox.Width()
				cropBox.UR.X = cropBox.LL.X + cropBox.Height()
				cropBox.UR.Y = cropBox.LL.Y + w
			}
		}

		mb = cropBox
	} else {
		mb = types.RectForDim(nup.PageDim.Width, nup.PageDim.Height)
	}

	if nup.PageGrid {
		mb.UR.X = mb.LL.X + float64(nup.Grid.Width)*mb.Width()
		mb.UR.Y = mb.LL.Y + float64(nup.Grid.Height)*mb.Height()
	}

	pagesDict := types.Dict(
		map[string]types.Object{
			"Type":     types.Name("Pages"),
			"Count":    types.Integer(0),
			"MediaBox": mb.Array(),
		},
	)

	pagesIndRef, err := ctx.IndRefForNewObject(pagesDict)
	if err != nil {
		return err
	}

	nup.PageDim = &types.Dim{Width: mb.Width(), Height: mb.Height()}

	if err = nupPages(ctx, selectedPages, nup, pagesDict, pagesIndRef); err != nil {
		return err
	}

	// Replace original pagesDict.
	rootDict, err := ctx.Catalog()
	if err != nil {
		return err
	}

	rootDict.Update("Pages", *pagesIndRef)

	return nil
}<|MERGE_RESOLUTION|>--- conflicted
+++ resolved
@@ -96,96 +96,7 @@
 	return m[param](paramValueStr, nup)
 }
 
-<<<<<<< HEAD
-type BorderStyling struct {
-	Color     *SimpleColor
-	LineStyle *LineJoinStyle
-	Width     float64
-}
-
-// NUp represents the command details for the command "NUp".
-type NUp struct {
-	PageDim         *Dim           // Page dimensions in display unit.
-	PageSize        string         // Paper size eg. A4L, A4P, A4(=default=A4P), see paperSize.go
-	UserDim         bool           // true if one of dimensions or paperSize provided overriding the default.
-	Orient          orientation    // One of rd(=default),dr,ld,dl
-	Grid            *Dim           // Intra page grid dimensions eg (2,2)
-	PageGrid        bool           // Create a mxn grid of pages for PDF inputfiles only (think "extra page n-Up").
-	ImgInputFile    bool           // Process image or PDF input files.
-	Margin          int            // Cropbox for n-Up content.
-	Border          bool           // Draw bounding box around box and margin.
-	BorderOnCropbox *BorderStyling // Draw bounding box around crop box.
-	BookletGuides   bool           // Draw folding and cutting lines.
-	MultiFolio      bool           // Render booklet as sequence of folios.
-	FolioSize       int            // Booklet multifolio folio size: default: 8
-	BookletType     bookletType    // Is this a booklet or booklet cover layout
-	BookletBinding  bookletBinding // Does the booklet have short or long-edge binding
-	InpUnit         DisplayUnit    // input display unit.
-	BgColor         *SimpleColor   // background color
-}
-
-// DefaultNUpConfig returns the default NUp configuration.
-func DefaultNUpConfig() *NUp {
-	return &NUp{
-		PageSize: "A4",
-		Orient:   RightDown,
-		Margin:   3,
-		Border:   true,
-	}
-}
-
-func (nup NUp) String() string {
-	return fmt.Sprintf("N-Up conf: %s %s, orient=%s, grid=%s, pageGrid=%t, isImage=%t\n",
-		nup.PageSize, *nup.PageDim, nup.Orient, *nup.Grid, nup.PageGrid, nup.ImgInputFile)
-}
-
-// N returns the nUp value.
-func (nup NUp) N() int {
-	return int(nup.Grid.Height * nup.Grid.Width)
-}
-
-func (nup NUp) isTopFoldBinding() bool {
-	return (nup.PageDim.Portrait() && nup.BookletBinding == shortEdge) || (nup.PageDim.Landscape() && nup.BookletBinding == longEdge)
-}
-
-func (nup NUp) isBooklet() bool {
-	return nup.BookletType == Booklet || nup.BookletType == BookletAdvanced
-}
-
-type orientation int
-
-func (o orientation) String() string {
-	switch o {
-
-	case RightDown:
-		return "right down"
-
-	case DownRight:
-		return "down right"
-
-	case LeftDown:
-		return "left down"
-
-	case DownLeft:
-		return "down left"
-
-	}
-
-	return ""
-}
-
-// These are the defined anchors for relative positioning.
-const (
-	RightDown orientation = iota
-	DownRight
-	LeftDown
-	DownLeft
-)
-
-func parsePageFormatNUp(s string, nup *NUp) (err error) {
-=======
 func parsePageFormatNUp(s string, nup *model.NUp) (err error) {
->>>>>>> b89d7b1a
 	if nup.UserDim {
 		return errors.New("pdfcpu: only one of formsize(papersize) or dimensions allowed")
 	}
@@ -234,8 +145,7 @@
 	return nil
 }
 
-<<<<<<< HEAD
-func parseElementBorderOnCropbox(s string, nup *NUp) error {
+func parseElementBorderOnCropbox(s string, nup *model.NUp) error {
 	// w
 	// w r g b
 	// w #c
@@ -254,11 +164,11 @@
 	case "off", "false", "f":
 		return nil
 	case "on", "true", "t":
-		nup.BorderOnCropbox = &BorderStyling{Width: 1}
+		nup.BorderOnCropbox = &model.BorderStyling{Width: 1}
 		return nil
 	}
 
-	nup.BorderOnCropbox = &BorderStyling{}
+	nup.BorderOnCropbox = &model.BorderStyling{}
 	width, err := strconv.ParseFloat(b[0], 64)
 	if err != nil {
 		return err
@@ -272,25 +182,22 @@
 		return nil
 	}
 	if strings.HasPrefix("round", b[1]) {
-		style := LJRound
+		style := types.LJRound
 		nup.BorderOnCropbox.LineStyle = &style
 		if len(b) == 2 {
 			return nil
 		}
-		c, err := ParseColor(strings.Join(b[2:], " "))
+		c, err := color.ParseColor(strings.Join(b[2:], " "))
 		nup.BorderOnCropbox.Color = &c
 		return err
 	}
 
-	c, err := ParseColor(strings.Join(b[1:], " "))
+	c, err := color.ParseColor(strings.Join(b[1:], " "))
 	nup.BorderOnCropbox.Color = &c
 	return err
 }
 
-func parseBookletGuides(s string, nup *NUp) error {
-=======
 func parseBookletGuides(s string, nup *model.NUp) error {
->>>>>>> b89d7b1a
 	switch strings.ToLower(s) {
 	case "on", "true", "t":
 		nup.BookletGuides = true
@@ -326,37 +233,33 @@
 	return nil
 }
 
-<<<<<<< HEAD
-func parseBookletType(s string, nup *NUp) error {
+func parseBookletType(s string, nup *model.NUp) error {
 	switch strings.ToLower(s) {
 	case "booklet":
-		nup.BookletType = Booklet
+		nup.BookletType = model.Booklet
 	case "bookletadvanced":
-		nup.BookletType = BookletAdvanced
+		nup.BookletType = model.BookletAdvanced
 	case "perfectbound":
-		nup.BookletType = BookletPerfectBound
+		nup.BookletType = model.BookletPerfectBound
 	default:
 		return errors.New("pdfcpu: booklet type, please provide one of: booklet perfectbound cover coverfullspan")
 	}
 	return nil
 }
 
-func parseBookletBinding(s string, nup *NUp) error {
+func parseBookletBinding(s string, nup *model.NUp) error {
 	switch strings.ToLower(s) {
 	case "short":
-		nup.BookletBinding = shortEdge
+		nup.BookletBinding = model.ShortEdge
 	case "long":
-		nup.BookletBinding = longEdge
+		nup.BookletBinding = model.LongEdge
 	default:
 		return errors.New("pdfcpu: booklet binding, please provide one of: short long")
 	}
 	return nil
 }
 
-func parseElementMargin(s string, nup *NUp) error {
-=======
 func parseElementMargin(s string, nup *model.NUp) error {
->>>>>>> b89d7b1a
 	f, err := strconv.ParseFloat(s, 64)
 	if err != nil {
 		return err
@@ -500,242 +403,8 @@
 	return nil
 }
 
-<<<<<<< HEAD
-func rectsForGrid(nup *NUp) []*Rectangle {
-	cols := int(nup.Grid.Width)
-	rows := int(nup.Grid.Height)
-
-	maxX := float64(nup.PageDim.Width)
-	maxY := float64(nup.PageDim.Height)
-
-	gw := maxX / float64(cols)
-	gh := maxY / float64(rows)
-
-	var llx, lly float64
-	rr := []*Rectangle{}
-
-	switch nup.Orient {
-
-	case RightDown:
-		for i := rows - 1; i >= 0; i-- {
-			for j := 0; j < cols; j++ {
-				llx = float64(j) * gw
-				lly = float64(i) * gh
-				rr = append(rr, Rect(llx, lly, llx+gw, lly+gh))
-			}
-		}
-
-	case DownRight:
-		for i := 0; i < cols; i++ {
-			for j := rows - 1; j >= 0; j-- {
-				llx = float64(i) * gw
-				lly = float64(j) * gh
-				rr = append(rr, Rect(llx, lly, llx+gw, lly+gh))
-			}
-		}
-
-	case LeftDown:
-		for i := rows - 1; i >= 0; i-- {
-			for j := cols - 1; j >= 0; j-- {
-				llx = float64(j) * gw
-				lly = float64(i) * gh
-				rr = append(rr, Rect(llx, lly, llx+gw, lly+gh))
-			}
-		}
-
-	case DownLeft:
-		for i := cols - 1; i >= 0; i-- {
-			for j := rows - 1; j >= 0; j-- {
-				llx = float64(i) * gw
-				lly = float64(j) * gh
-				rr = append(rr, Rect(llx, lly, llx+gw, lly+gh))
-			}
-		}
-	}
-
-	return rr
-}
-
-func BestFitRectIntoRect(rSrc, rDest *Rectangle, enforceOrient bool) (w, h, dx, dy, rot float64) {
-	if rSrc.FitsWithin(rDest) {
-		// Translate rSrc into center of rDest without scaling.
-		w = rSrc.Width()
-		h = rSrc.Height()
-		dx = rDest.Width()/2 - rSrc.Width()/2
-		dy = rDest.Height()/2 - rSrc.Height()/2
-		return
-	}
-
-	if rSrc.Landscape() {
-		if rDest.Landscape() {
-			if rSrc.AspectRatio() > rDest.AspectRatio() {
-				w = rDest.Width()
-				h = rSrc.ScaledHeight(w)
-				dy = (rDest.Height() - h) / 2
-			} else {
-				h = rDest.Height()
-				w = rSrc.ScaledWidth(h)
-				dx = (rDest.Width() - w) / 2
-			}
-		} else {
-			if enforceOrient {
-				rot = 90
-				if 1/rSrc.AspectRatio() < rDest.AspectRatio() {
-					w = rDest.Height()
-					h = rSrc.ScaledHeight(w)
-					dx = (rDest.Width() - h) / 2
-				} else {
-					h = rDest.Width()
-					w = rSrc.ScaledWidth(h)
-					dy = (rDest.Height() - w) / 2
-				}
-				return
-			}
-			w = rDest.Width()
-			h = rSrc.ScaledHeight(w)
-			dy = (rDest.Height() - h) / 2
-		}
-		return
-	}
-
-	if rSrc.Portrait() {
-		if rDest.Portrait() {
-			if rSrc.AspectRatio() < rDest.AspectRatio() {
-				h = rDest.Height()
-				w = rSrc.ScaledWidth(h)
-				dx = (rDest.Width() - w) / 2
-			} else {
-				w = rDest.Width()
-				h = rSrc.ScaledHeight(w)
-				dy = (rDest.Height() - h) / 2
-			}
-		} else {
-			if enforceOrient {
-				rot = 90
-				if 1/rSrc.AspectRatio() > rDest.AspectRatio() {
-					h = rDest.Width()
-					w = rSrc.ScaledWidth(h)
-					dy = (rDest.Height() - w) / 2
-				} else {
-					w = rDest.Height()
-					h = rSrc.ScaledHeight(w)
-					dx = (rDest.Width() - h) / 2
-				}
-				return
-			}
-			h = rDest.Height()
-			w = rSrc.ScaledWidth(h)
-			dx = (rDest.Width() - w) / 2
-		}
-		return
-	}
-
-	w = rDest.Height()
-	if rDest.Portrait() {
-		w = rDest.Width()
-	}
-	h = w
-	dx = rDest.Width()/2 - rSrc.Width()/2
-	dy = rDest.Height()/2 - rSrc.Height()/2
-
-	return
-}
-
-func nUpTilePDFBytes(wr io.Writer, rSrc, rDest *Rectangle, formResID string, nup *NUp, rotate, enforceOrient bool) {
-
-	// rScr is a rectangular region represented by form formResID in form space.
-
-	// rDest is an arbitrary rectangular region in dest space.
-	// It is the location where we want the form content to get rendered on a "best fit" basis.
-	// Accounting for the aspect ratios of rSrc and rDest "best fit" tries to fit the largest version of rScr into rDest.
-	// This may result in a 90 degree rotation.
-	//
-	// rotate:
-	//			indicates if we need to apply a post rotation of 180 degrees eg for booklets.
-	//
-	// enforceOrient:
-	//			indicates if we need to enforce dest's orientation.
-
-	// Apply margin to rDest which potentially makes it smaller.
-	rDestCr := rDest.CroppedCopy(float64(nup.Margin))
-
-	// Calculate transform matrix.
-
-	// Best fit translation of a source rectangle into a destination rectangle.
-	// For nup we enforce the dest orientation,
-	// whereas in cases where the original orientation needs to be preserved eg. for booklets, we don't.
-	w, h, dx, dy, r := BestFitRectIntoRect(rSrc, rDestCr, enforceOrient)
-
-	if nup.BgColor != nil {
-		if nup.ImgInputFile {
-			// Fill background.
-			FillRectNoBorder(wr, rDest, *nup.BgColor)
-		} else if nup.Margin > 0 {
-			// Fill margins.
-			m := float64(nup.Margin)
-			drawMargins(wr, *nup.BgColor, rDest, 0, m, m, m, m)
-		}
-	}
-
-	// Apply additional rotation.
-	if rotate {
-		r += 180
-	}
-
-	sx := w
-	sy := h
-	if !nup.ImgInputFile {
-		sx /= rSrc.Width()
-		sy /= rSrc.Height()
-	}
-
-	sin := math.Sin(r * float64(DegToRad))
-	cos := math.Cos(r * float64(DegToRad))
-
-	switch r {
-	case 90:
-		dx += h
-	case 180:
-		dx += w
-		dy += h
-	case 270:
-		dy += w
-	}
-
-	dx += rDestCr.LL.X
-	dy += rDestCr.LL.Y
-
-	m := CalcTransformMatrix(sx, sy, sin, cos, dx, dy)
-
-	// Apply transform matrix and display form.
-	fmt.Fprintf(wr, "q %.2f %.2f %.2f %.2f %.2f %.2f cm /%s Do Q ",
-		m[0][0], m[0][1], m[1][0], m[1][1], m[2][0], m[2][1], formResID)
-
-	// draw border(s)
-	if nup.Border {
-		DrawRect(wr, rDest, 0.1, nil, nil)
-	}
-	if nup.BorderOnCropbox != nil {
-		ll := m.Transform(Point(rSrc.LL))
-		ur := m.Transform(Point(rSrc.UR))
-		rSrcTransformed := Rect(
-			ll.X, ll.Y, ur.X, ur.Y,
-		)
-		DrawRect(
-			wr, rSrcTransformed,
-			nup.BorderOnCropbox.Width,
-			nup.BorderOnCropbox.Color,
-			nup.BorderOnCropbox.LineStyle,
-		)
-	}
-}
-
-func nUpImagePDFBytes(w io.Writer, imgWidth, imgHeight int, nup *NUp, formResID string) {
-	for _, r := range rectsForGrid(nup) {
-=======
 func nUpImagePDFBytes(w io.Writer, imgWidth, imgHeight int, nup *model.NUp, formResID string) {
 	for _, r := range nup.RectsForGrid() {
->>>>>>> b89d7b1a
 		// Append to content stream.
 		model.NUpTilePDFBytes(w, types.RectForDim(float64(imgWidth), float64(imgHeight)), r, formResID, nup, false, true)
 	}
