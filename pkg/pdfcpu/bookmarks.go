--- conflicted
+++ resolved
@@ -81,40 +81,6 @@
 	return d, first, nil
 }
 
-<<<<<<< HEAD
-func (ctx *Context) dereferenceDestPageNumber(dest Object) (IndirectRef, error) {
-	var ir IndirectRef
-	switch dest := dest.(type) {
-	case Name:
-		arr, err := ctx.dereferenceDestinationArray(dest.Value())
-		if err != nil {
-			return ir, err
-		}
-		ir = arr[0].(IndirectRef)
-	case StringLiteral:
-		arr, err := ctx.dereferenceDestinationArray(dest.Value())
-		if err != nil {
-			return ir, err
-		}
-		ir = arr[0].(IndirectRef)
-	case HexLiteral:
-		arr, err := ctx.dereferenceDestinationArray(dest.Value())
-		if err != nil {
-			return ir, err
-		}
-		ir = arr[0].(IndirectRef)
-	case Array:
-		ir = dest[0].(IndirectRef)
-	}
-	return ir, nil
-}
-
-// BookmarksForOutlineLevel1 returns bookmarks incliuding page span info.
-func (ctx *Context) BookmarksForOutlineLevel1() ([]Bookmark, error) {
-	d, first, err := ctx.positionToOutlineTreeLevel1()
-	if err != nil {
-		return nil, err
-=======
 func outlineItemTitle(s string) string {
 	var sb strings.Builder
 	for i := 0; i < len(s); i++ {
@@ -122,7 +88,6 @@
 		if b >= 32 {
 			sb.WriteByte(b)
 		}
->>>>>>> 001bbc5b
 	}
 	return sb.String()
 }
@@ -161,13 +126,10 @@
 			dest, _ = act.(Dict)["D"]
 		}
 
+		var ir IndirectRef
+
 		dest, _ = ctx.Dereference(dest)
 
-<<<<<<< HEAD
-		ir, err := ctx.dereferenceDestPageNumber(dest)
-		if err != nil {
-			return nil, err
-=======
 		switch dest := dest.(type) {
 		case Name:
 			arr, err := ctx.dereferenceDestinationArray(dest.Value())
@@ -194,7 +156,6 @@
 				// Skipping bookmarks that don't point to anything.
 				continue
 			}
->>>>>>> 001bbc5b
 		}
 
 		pageFrom, err := ctx.PageNumber(ir.ObjectNumber.Value())
