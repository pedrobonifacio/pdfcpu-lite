--- conflicted
+++ resolved
@@ -402,6 +402,7 @@
 	var offsetOld int
 
 	for i := 0; i < len(objs); i += 2 {
+
 		if err := c.Err(); err != nil {
 			return err
 		}
@@ -1378,14 +1379,11 @@
 // bypassXrefSection is a fix for digesting corrupt xref sections.
 // It populates the xRefTable by reading in all indirect objects line by line
 // and works on the assumption of a single xref section - meaning no incremental updates.
-<<<<<<< HEAD
-func bypassXrefSection(c context.Context, ctx *model.Context, offExtra int64) error {
-=======
-func bypassXrefSection(ctx *model.Context, offExtra int64, wasErr error) error {
+func bypassXrefSection(c context.Context, ctx *model.Context, offExtra int64, wasErr error) error {
 	if log.ReadEnabled() {
 		log.Read.Printf("bypassXRefSection after %v\n", wasErr)
 	}
->>>>>>> ef9bfc9e
+
 	var z int64
 	g := types.FreeHeadGeneration
 	ctx.Table[0] = &model.XRefTableEntry{
@@ -1588,20 +1586,10 @@
 		if err != nil {
 			return err
 		}
-<<<<<<< HEAD
+
 		if offset, err = parseXRefStream(c, ctx, rd, offset, offExtra); err != nil {
-			if log.ReadEnabled() {
-				log.Read.Printf("bypassXRefSection after %v\n", err)
-			}
 			// Try fix for corrupt single xref section.
-			return bypassXrefSection(c, ctx, offExtra)
-=======
-		if offset, err = parseXRefStream(ctx, rd, offset, offExtra); err != nil {
-			if ctx.XRefTable.ValidationMode == model.ValidationRelaxed {
-				// Try fix for corrupt single xref section.
-				return bypassXrefSection(ctx, offExtra, err)
-			}
->>>>>>> ef9bfc9e
+			return bypassXrefSection(c, ctx, offExtra, err)
 		}
 
 	}
@@ -2556,6 +2544,7 @@
 	sort.Ints(keys)
 
 	for _, objNr := range keys {
+
 		if err := c.Err(); err != nil {
 			return err
 		}
