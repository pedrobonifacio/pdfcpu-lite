/*
Copyright 2019 The pdfcpu Authors.

Licensed under the Apache License, Version 2.0 (the "License");
you may not use this file except in compliance with the License.
You may obtain a copy of the License at

	http://www.apache.org/licenses/LICENSE-2.0

Unless required by applicable law or agreed to in writing, software
distributed under the License is distributed on an "AS IS" BASIS,
WITHOUT WARRANTIES OR CONDITIONS OF ANY KIND, either express or implied.
See the License for the specific language governing permissions and
limitations under the License.
*/

// Package cli provides pdfcpu command line processing.
package cli

import (
	"github.com/pdfcpu/pdfcpu/pkg/api"
	"github.com/pdfcpu/pdfcpu/pkg/pdfcpu"
	"github.com/pkg/errors"
)

// Validate inFile against ISO-32000-1:2008.
func Validate(cmd *Command) ([]string, error) {
	conf := cmd.Conf
	if conf != nil && conf.ValidationMode == pdfcpu.ValidationNone {
		return nil, errors.New("validate: mode == ValidationNone")
	}
<<<<<<< HEAD

=======
>>>>>>> 4adf70ca
	return nil, api.ValidateFiles(cmd.InFiles, conf)
}

// Optimize inFile and write result to outFile.
func Optimize(cmd *Command) ([]string, error) {
	return nil, api.OptimizeFile(*cmd.InFile, *cmd.OutFile, cmd.Conf)
}

// Encrypt inFile and write result to outFile.
func Encrypt(cmd *Command) ([]string, error) {
	return nil, api.EncryptFile(*cmd.InFile, *cmd.OutFile, cmd.Conf)
}

// Decrypt inFile and write result to outFile.
func Decrypt(cmd *Command) ([]string, error) {
	return nil, api.DecryptFile(*cmd.InFile, *cmd.OutFile, cmd.Conf)
}

// ChangeUserPassword of inFile and write result to outFile.
func ChangeUserPassword(cmd *Command) ([]string, error) {
	// md.Conf.UserPW = *cmd.PWOld
	// cmd.Conf.UserPWNew = cmd.PWNew
	return nil, api.ChangeUserPasswordFile(*cmd.InFile, *cmd.OutFile, *cmd.PWOld, *cmd.PWNew, cmd.Conf)
	// return Optimize(cmd)
}

// ChangeOwnerPassword of inFile and write result to outFile.
func ChangeOwnerPassword(cmd *Command) ([]string, error) {
	// cmd.Conf.OwnerPW = *cmd.PWOld
	// cmd.Conf.OwnerPWNew = cmd.PWNew
	return nil, api.ChangeOwnerPasswordFile(*cmd.InFile, *cmd.OutFile, *cmd.PWOld, *cmd.PWNew, cmd.Conf)
	// return Optimize(cmd)
}

// ListPermissions of inFile.
func ListPermissions(cmd *Command) ([]string, error) {
	return api.ListPermissionsFile(*cmd.InFile, cmd.Conf)
}

// SetPermissions of inFile.
func SetPermissions(cmd *Command) ([]string, error) {
	return nil, api.SetPermissionsFile(*cmd.InFile, *cmd.OutFile, cmd.Conf)
}

// Split inFile into single page PDFs and write result files to outDir.
func Split(cmd *Command) ([]string, error) {
	return nil, api.SplitFile(*cmd.InFile, *cmd.OutDir, cmd.Span, cmd.Conf)
}

// Trim inFile and write result to outFile.
func Trim(cmd *Command) ([]string, error) {
	return nil, api.TrimFile(*cmd.InFile, *cmd.OutFile, cmd.PageSelection, cmd.Conf)
}

// Rotate rotates selected pages of inFile and writes result to outFile.
func Rotate(cmd *Command) ([]string, error) {
	return nil, api.RotateFile(*cmd.InFile, *cmd.OutFile, cmd.Rotation, cmd.PageSelection, cmd.Conf)
}

// AddWatermarks adds watermarks or stamps to selected pages of inFile and writes the result to outFile.
func AddWatermarks(cmd *Command) ([]string, error) {
	return nil, api.AddWatermarksFile(*cmd.InFile, *cmd.OutFile, cmd.PageSelection, cmd.Watermark, cmd.Conf)
}

// RemoveWatermarks remove watermarks or stamps from selected pages of inFile and writes the result to outFile.
func RemoveWatermarks(cmd *Command) ([]string, error) {
	return nil, api.RemoveWatermarksFile(*cmd.InFile, *cmd.OutFile, cmd.PageSelection, cmd.Conf)
}

// NUp renders selected PDF pages or image files to outFile in n-up fashion.
func NUp(cmd *Command) ([]string, error) {
	return nil, api.NUpFile(cmd.InFiles, *cmd.OutFile, cmd.PageSelection, cmd.NUp, cmd.Conf)
}

// Booklet arranges selected PDF pages to outFile in an order and arrangement that form a small book.
func Booklet(cmd *Command) ([]string, error) {
	return nil, api.BookletFile(cmd.InFiles, *cmd.OutFile, cmd.PageSelection, cmd.NUp, cmd.Conf)
}

// ImportImages appends PDF pages containing images to outFile which will be created if necessary.
// ImportImages turns image files into a page sequence and writes the result to outFile.
// In its simplest form this operation converts an image into a PDF.
func ImportImages(cmd *Command) ([]string, error) {
	return nil, api.ImportImagesFile(cmd.InFiles, *cmd.OutFile, cmd.Import, cmd.Conf)
}

// InsertPages inserts a blank page before or after each selected page.
func InsertPages(cmd *Command) ([]string, error) {
	before := true
	if cmd.Mode == pdfcpu.INSERTPAGESAFTER {
		before = false
	}
	return nil, api.InsertPagesFile(*cmd.InFile, *cmd.OutFile, cmd.PageSelection, before, cmd.Conf)
}

// RemovePages removes selected pages.
func RemovePages(cmd *Command) ([]string, error) {
	return nil, api.RemovePagesFile(*cmd.InFile, *cmd.OutFile, cmd.PageSelection, cmd.Conf)
}

// MergeCreate merges inFiles in the order specified and writes the result to outFile.
func MergeCreate(cmd *Command) ([]string, error) {
	return nil, api.MergeCreateFile(cmd.InFiles, *cmd.OutFile, cmd.Conf)
}

// MergeAppend merges inFiles in the order specified and writes the result to outFile.
func MergeAppend(cmd *Command) ([]string, error) {
	return nil, api.MergeAppendFile(cmd.InFiles, *cmd.OutFile, cmd.Conf)
}

// ExtractImages dumps embedded image resources from inFile into outDir for selected pages.
func ExtractImages(cmd *Command) ([]string, error) {
	return nil, api.ExtractImagesFile(*cmd.InFile, *cmd.OutDir, cmd.PageSelection, cmd.Conf)
}

// ExtractFonts dumps embedded fontfiles from inFile into outDir for selected pages.
func ExtractFonts(cmd *Command) ([]string, error) {
	return nil, api.ExtractFontsFile(*cmd.InFile, *cmd.OutDir, cmd.PageSelection, cmd.Conf)
}

// ExtractPages generates single page PDF files from inFile in outDir for selected pages.
func ExtractPages(cmd *Command) ([]string, error) {
	return nil, api.ExtractPagesFile(*cmd.InFile, *cmd.OutDir, cmd.PageSelection, cmd.Conf)
}

// ExtractContent dumps "PDF source" files from inFile into outDir for selected pages.
func ExtractContent(cmd *Command) ([]string, error) {
	return nil, api.ExtractContentFile(*cmd.InFile, *cmd.OutDir, cmd.PageSelection, cmd.Conf)
}

// ExtractMetadata dumps all metadata dict entries for inFile into outDir.
func ExtractMetadata(cmd *Command) ([]string, error) {
	return nil, api.ExtractMetadataFile(*cmd.InFile, *cmd.OutDir, cmd.Conf)
}

// ListAttachments returns a list of embedded file attachments for inFile.
func ListAttachments(cmd *Command) ([]string, error) {
	return api.ListAttachmentsFile(*cmd.InFile, cmd.Conf)
}

// AddAttachments embeds inFiles into a PDF context read from inFile and writes the result to outFile.
func AddAttachments(cmd *Command) ([]string, error) {
	return nil, api.AddAttachmentsFile(*cmd.InFile, *cmd.OutFile, cmd.InFiles, cmd.Mode == pdfcpu.ADDATTACHMENTSPORTFOLIO, cmd.Conf)
}

// RemoveAttachments deletes inFiles from a PDF context read from inFile and writes the result to outFile.
func RemoveAttachments(cmd *Command) ([]string, error) {
	return nil, api.RemoveAttachmentsFile(*cmd.InFile, *cmd.OutFile, cmd.InFiles, cmd.Conf)
}

// ExtractAttachments extracts inFiles from a PDF context read from inFile and writes the result to outFile.
func ExtractAttachments(cmd *Command) ([]string, error) {
	return nil, api.ExtractAttachmentsFile(*cmd.InFile, *cmd.OutDir, cmd.InFiles, cmd.Conf)
}

// Info gathers information about inFile and returns the result as []string.
func Info(cmd *Command) ([]string, error) {
	return api.InfoFile(*cmd.InFile, cmd.PageSelection, cmd.Conf)
}

// CreateCheatSheetsFonts creates single page PDF cheat sheets for user fonts in current dir.
func CreateCheatSheetsFonts(cmd *Command) ([]string, error) {
	return nil, api.CreateCheatSheetsUserFonts(cmd.InFiles)
}

// ListFonts gathers information about supported fonts and returns the result as []string.
func ListFonts(cmd *Command) ([]string, error) {
	return api.ListFonts()
}

// InstallFonts installs True Type fonts into the pdfcpu pconfig dir.
func InstallFonts(cmd *Command) ([]string, error) {
	return nil, api.InstallFonts(cmd.InFiles)
}

// ListKeywords returns a list of keywords for inFile.
func ListKeywords(cmd *Command) ([]string, error) {
	return api.ListKeywordsFile(*cmd.InFile, cmd.Conf)
}

// AddKeywords adds keywords to inFile's document info dict and writes the result to outFile.
func AddKeywords(cmd *Command) ([]string, error) {
	return nil, api.AddKeywordsFile(*cmd.InFile, *cmd.OutFile, cmd.InFiles, cmd.Conf)
}

// RemoveKeywords deletes keywords from inFile's document info dict and writes the result to outFile.
func RemoveKeywords(cmd *Command) ([]string, error) {
	return nil, api.RemoveKeywordsFile(*cmd.InFile, *cmd.OutFile, cmd.InFiles, cmd.Conf)
}

// ListProperties returns inFile's properties.
func ListProperties(cmd *Command) ([]string, error) {
	return api.ListPropertiesFile(*cmd.InFile, cmd.Conf)
}

// AddProperties adds properties to inFile's document info dict and writes the result to outFile.
func AddProperties(cmd *Command) ([]string, error) {
	return nil, api.AddPropertiesFile(*cmd.InFile, *cmd.OutFile, cmd.StringMap, cmd.Conf)
}

// RemoveProperties deletes properties from inFile's document info dict and writes the result to outFile.
func RemoveProperties(cmd *Command) ([]string, error) {
	return nil, api.RemovePropertiesFile(*cmd.InFile, *cmd.OutFile, cmd.InFiles, cmd.Conf)
}

// Collect creates a custom page sequence for selected pages of inFile and writes result to outFile.
func Collect(cmd *Command) ([]string, error) {
	return nil, api.CollectFile(*cmd.InFile, *cmd.OutFile, cmd.PageSelection, cmd.Conf)
}

// ListBoxes returns inFile's page boundaries.
func ListBoxes(cmd *Command) ([]string, error) {
	return api.ListBoxesFile(*cmd.InFile, cmd.PageSelection, cmd.PageBoundaries, cmd.Conf)
}

// AddBoxes adds page boundaries to inFile's page tree and writes the result to outFile.
func AddBoxes(cmd *Command) ([]string, error) {
	return nil, api.AddBoxesFile(*cmd.InFile, *cmd.OutFile, cmd.PageSelection, cmd.PageBoundaries, cmd.Conf)
}

// RemoveBoxes deletes page boundaries from inFile's page tree and writes the result to outFile.
func RemoveBoxes(cmd *Command) ([]string, error) {
	return nil, api.RemoveBoxesFile(*cmd.InFile, *cmd.OutFile, cmd.PageSelection, cmd.PageBoundaries, cmd.Conf)
}

// Crop adds crop boxes for selected pages of inFile and writes result to outFile.
func Crop(cmd *Command) ([]string, error) {
	return nil, api.CropFile(*cmd.InFile, *cmd.OutFile, cmd.PageSelection, cmd.Box, cmd.Conf)
}

// ListAnnotations returns inFile's page annotations.
func ListAnnotations(cmd *Command) ([]string, error) {
	_, ss, err := api.ListAnnotationsFile(*cmd.InFile, cmd.PageSelection, cmd.Conf)
	return ss, err
}

// RemoveAnnotations deletes annotations from inFile's page tree and writes the result to outFile.
func RemoveAnnotations(cmd *Command) ([]string, error) {
	return nil, api.RemoveAnnotationsFile(*cmd.InFile, "", cmd.PageSelection, nil, cmd.IntVals, cmd.Conf, false)
}

// ListImages returns inFiles embedded images.
func ListImages(cmd *Command) ([]string, error) {
	return api.ListImagesFile(cmd.InFiles, cmd.PageSelection, cmd.Conf)
}<|MERGE_RESOLUTION|>--- conflicted
+++ resolved
@@ -29,10 +29,6 @@
 	if conf != nil && conf.ValidationMode == pdfcpu.ValidationNone {
 		return nil, errors.New("validate: mode == ValidationNone")
 	}
-<<<<<<< HEAD
-
-=======
->>>>>>> 4adf70ca
 	return nil, api.ValidateFiles(cmd.InFiles, conf)
 }
 
