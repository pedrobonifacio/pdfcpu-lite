--- conflicted
+++ resolved
@@ -149,13 +149,8 @@
 
 ```shell
 $ docker build -t pdfcpu .
-<<<<<<< HEAD
 # mount current host folder into container as /app to process files in the local host folder
 $ docker run -it -v "$(pwd)":/app pdfcpu validate a.pdf
-=======
-# mount current folder into container to process local files
-$ docker run -it --mount type=bind,source="$(pwd)",target=/app pdfcpu pdfcpu validate /app/pdfs/a.pdf
->>>>>>> 75f26b2e
 ```
 
 ## Contributing
